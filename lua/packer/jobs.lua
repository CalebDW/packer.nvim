--- conflicted
+++ resolved
@@ -1,17 +1,9 @@
 -- Interface with Neovim job control and provide a simple job sequencing structure
-<<<<<<< HEAD
-local split = vim.split
-local loop = vim.loop
-local a = require('packer/async')
-local log = require('packer/log')
-local result = require('packer/result')
-=======
 local split  = vim.split
 local loop   = vim.loop
 local a      = require('packer.async')
 local log    = require('packer.log')
 local result = require('packer.result')
->>>>>>> 2876a9a6
 
 local function make_logging_callback(err_tbl, data_tbl, pipe, disp, name)
   return function(err, data)
