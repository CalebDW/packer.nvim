--- conflicted
+++ resolved
@@ -1,16 +1,8 @@
-<<<<<<< HEAD
-local a = require('packer/async')
-local jobs = require('packer/jobs')
-local log = require('packer/log')
-local util = require('packer/util')
-local result = require('packer/result')
-=======
 local a      = require('packer.async')
 local jobs   = require('packer.jobs')
 local log    = require('packer.log')
 local util   = require('packer.util')
 local result = require('packer.result')
->>>>>>> 2876a9a6
 
 local async = a.sync
 local await = a.wait
