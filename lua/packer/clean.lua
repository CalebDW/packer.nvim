--- conflicted
+++ resolved
@@ -1,14 +1,7 @@
-<<<<<<< HEAD
-local plugin_utils = require('packer/plugin_utils')
-local a = require('packer/async')
-local display = require('packer/display')
-local log = require('packer/log')
-=======
 local plugin_utils = require('packer.plugin_utils')
 local a            = require('packer.async')
 local display      = require('packer.display')
 local log          = require('packer.log')
->>>>>>> 2876a9a6
 
 local await = a.wait
 local async = a.sync
